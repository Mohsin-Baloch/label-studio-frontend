import React from "react";
import { types, getRoot, getType } from "mobx-state-tree";
import { observer } from "mobx-react";
import { Typography, Input } from "antd";

import ProcessAttrsMixin from "../../mixins/ProcessAttrs";
import Registry from "../../core/Registry";
import Tree from "../../core/Tree";
import lodash from "../../utils/lodash";

const { Search } = Input;

/**
 * Filter tag, show filter
 * @example
 * <Filter name="text-1" value="$text" />
 * @example
 * <Filter name="text-1" value="Please select the class" />
 * @name Filter
 * @param {string} value              - text of filter
 * @param {number} [size=4]           - size of filter
 * @param {string} [style]            - css style string
 * @param {boolean} [underline=false] - underline of filter
 */

var timer = function(name) {
  var start = new Date();
  return {
    stop: function() {
      var end = new Date();
      var time = end.getTime() - start.getTime();
      console.log("Timer:", name, "finished in", time, "ms");
    },
  };
};

const TagAttrs = types.model({
  casesensetive: types.optional(types.boolean, false),
  placeholder: types.optional(types.string, "Quick Filter"),
  minlength: types.optional(types.string, "3"),
});

const Model = types
  .model({
    type: "filter",
    name: types.maybeNull(types.string),
    toname: types.maybeNull(types.string),
  })
  .views(self => ({
    get completion() {
      return getRoot(self).completionStore.selected;
    },

    get toTag() {
      return self.completion.names.get(self.toname);
    },
  }))
  .actions(self => ({
    applyFilter(e) {
      var t = timer("applyFilter");

      let { value } = e.target;
      const tch = self.toTag.tiedChildren;

      if (value.length <= Number(self.minlength)) {
        tch.filter(ch => !ch.visible).forEach(ch => ch.setVisible(true));
        return;
      }

      if (!self.casesensetive) value = value.toLowerCase();

      // if (value) {
      // tag.

      tch.forEach(ch => {
        let chval = ch._value;
        if (!self.casesensetive) chval = chval.toLowerCase();

        if (chval.indexOf(value) !== -1) ch.setVisible(true);
        else ch.setVisible(false);
      });
      // }

      t.stop();
    },
  }));

const FilterModel = types.compose("FilterModel", Model, TagAttrs, ProcessAttrsMixin);

const HtxFilter = observer(({ item }) => {
  const tag = item.toTag;

<<<<<<< HEAD
  // if (tag._type !== "labels") return null;
  //   if (tag._type !== 'choices') return null;
=======
  if (tag.type.indexOf("labels") === -1) return null;
>>>>>>> bfa39697

  return (
    <Input
      size="small"
      /* addonAfter={"clear"} */
      onChange={item.applyFilter}
      placeholder={item.placeholder}
    />
  );
});

Registry.addTag("filter", FilterModel, HtxFilter);

export { HtxFilter, FilterModel };<|MERGE_RESOLUTION|>--- conflicted
+++ resolved
@@ -90,12 +90,7 @@
 const HtxFilter = observer(({ item }) => {
   const tag = item.toTag;
 
-<<<<<<< HEAD
-  // if (tag._type !== "labels") return null;
-  //   if (tag._type !== 'choices') return null;
-=======
-  if (tag.type.indexOf("labels") === -1) return null;
->>>>>>> bfa39697
+  if (tag.type.indexOf("labels") === -1 || tag.type.indexOf("choices") === -1) return null;
 
   return (
     <Input
