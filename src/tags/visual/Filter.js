--- conflicted
+++ resolved
@@ -54,11 +54,7 @@
       let value = self._value;
       const tch = self.toTag.tiedChildren;
 
-<<<<<<< HEAD
-      if (value.length < Number(self.minlength)) {
-=======
       if (Number(self.minlength) > value.length) {
->>>>>>> a635fa8e
         tch.filter(ch => !ch.visible).forEach(ch => ch.setVisible(true));
         return;
       }
