import React, { Fragment } from "react";
import { Ellipse } from "react-konva";
import { observer, inject } from "mobx-react";
import { types, getParentOfType, getParent } from "mobx-state-tree";
import WithStatesMixin from "../mixins/WithStates";
import Constants, { defaultStyle } from "../core/Constants";
import DisabledMixin from "../mixins/Normalization";
import NormalizationMixin from "../mixins/Normalization";
import RegionsMixin from "../mixins/Regions";
import Registry from "../core/Registry";
import Utils from "../utils";
import { ImageModel } from "../tags/object/Image";
import { RatingModel } from "../tags/control/Rating";
import { EllipseLabelsModel } from "../tags/control/EllipseLabels";
import { guidGenerator } from "../core/Helpers";
import { LabelOnEllipse } from "../components/ImageView/LabelOnRegion";
import { ChoicesModel } from "../tags/control/Choices";
import { TextAreaModel } from "../tags/control/TextArea";
import { AreaMixin } from "../mixins/AreaMixin";

/**
 * Ellipse object for Bounding Box
 *
 */
const Model = types
  .model({
    id: types.optional(types.identifier, guidGenerator),
    pid: types.optional(types.string, guidGenerator),
    type: "ellipseregion",
    object: types.late(() => types.reference(ImageModel)),

    x: types.number,
    y: types.number,

    radiusX: types.number,
    radiusY: types.number,

    rotation: 0,

    coordstype: types.optional(types.enumeration(["px", "perc"]), "perc"),
  })
  .volatile(self => ({
    relativeX: 0,
    relativeY: 0,

    relativeWidth: 0,
    relativeHeight: 0,

    startX: 0,
    startY: 0,

    relativeRadiusX: 0,
    relativeRadiusY: 0,

    // @todo not used
    scaleX: 1,
    scaleY: 1,

    opacity: types.number,

    fill: true,
    fillColor: Constants.FILL_COLOR,
    fillOpacity: 0.6,

    strokeColor: Constants.STROKE_COLOR,
    strokeWidth: Constants.STROKE_WIDTH,

    supportsTransform: true,
<<<<<<< HEAD
=======
    hideable: true,
  })
  .views(self => ({
    get parent() {
      return getParentOfType(self, ImageModel);
    },
>>>>>>> 7e85d599
  }))
  .actions(self => ({
    afterCreate() {
      self.startX = self.x;
      self.startY = self.y;

      if (self.coordstype === "perc") {
        self.relativeX = self.x;
        self.relativeY = self.y;
        self.relativeRadiusX = self.radiusX;
        self.relativeRadiusY = self.radiusY;
        self.relativeWidth = self.width;
        self.relativeHeight = self.height;
      }

      self.updateAppearenceFromState();
    },

    // @todo not used
    coordsInside(x, y) {
      // check if x and y are inside the rectangle
      const a = self.radiusX;
      const b = self.radiusY;

      const cx = self.x;
      const cy = self.y;
      //going to system where center coordinates are (0,0)
      var rel_x = x - cx;
      var rel_y = y - cy;

      //going to system where our ellipse has angle 0 to X-Axis via rotate matrix
      const theta = self.rotation;
      rel_x = rel_x * Math.cos(Math.unit(theta, "deg")) - rel_y * Math.sin(Math.unit(theta, "deg"));
      rel_y = rel_x * Math.sin(Math.unit(theta, "deg")) + rel_y * Math.cos(Math.unit(theta, "deg"));

      if (Math.abs(rel_x) < a) {
        if (Math.pow(rel_y, 2) < Math.pow(b, 2) * (1 - Math.pow(rel_x, 2) / Math.pow(a, 2))) {
          return true;
        }
      } else {
        return false;
      }
    },

    rotate(degree) {
      const p = self.rotatePoint(self, degree);
      self.setPosition(p.x, p.y, self.radiusY, self.radiusX, self.rotation);
    },

    /**
     * Boundg Box set position on canvas
     * @param {number} x
     * @param {number} y
     * @param {number} radiusX
     * @param {number} radiusY
     * @param {number} rotation
     */
    setPosition(x, y, radiusX, radiusY, rotation) {
      self.x = x;
      self.y = y;
      self.radiusX = radiusX;
      self.radiusY = radiusY;

      self.relativeX = (x / self.parent.stageWidth) * 100;
      self.relativeY = (y / self.parent.stageHeight) * 100;

      self.relativeRadiusX = (radiusX / self.parent.stageWidth) * 100;
      self.relativeRadiusY = (radiusY / self.parent.stageHeight) * 100;

      self.rotation = (rotation + 360) % 360;
    },

    setScale(x, y) {
      self.scaleX = x;
      self.scaleY = y;
    },

    setFill(color) {
      self.fill = color;
    },

    updateImageSize(wp, hp, sw, sh) {
      self.sw = sw;
      self.sh = sh;

      if (self.coordstype === "px") {
        self.x = (sw * self.relativeX) / 100;
        self.y = (sh * self.relativeY) / 100;
        self.radiusX = (sw * self.relativeRadiusX) / 100;
        self.radiusY = (sh * self.relativeRadiusY) / 100;
      } else if (self.coordstype === "perc") {
        self.x = (sw * self.x) / 100;
        self.y = (sh * self.y) / 100;
        self.radiusX = (sw * self.radiusX) / 100;
        self.radiusY = (sh * self.radiusY) / 100;
        self.coordstype = "px";
      }
    },

    serialize() {
      const { naturalWidth, naturalHeight, stageWidth, stageHeight } = self.object;
      const degree = -self.parent.rotation;
      const natural = self.rotateDimensions({ width: naturalWidth, height: naturalHeight }, degree);
      const { width, height } = self.rotateDimensions({ width: stageWidth, height: stageHeight }, degree);
      const { width: radiusX, height: radiusY } = self.rotateDimensions(
        {
          width: (self.radiusX * (self.scaleX || 1) * 100) / self.object.stageWidth, //  * (self.scaleX || 1)
          height: (self.radiusY * (self.scaleY || 1) * 100) / self.object.stageHeight,
        },
        degree,
      );

      const { x, y } = self.rotatePoint(self, degree, false);

      const res = {
        original_width: natural.width,
        original_height: natural.height,
        image_rotation: self.parent.rotation,
        value: {
          x: (x * 100) / width,
          y: (y * 100) / height,
          radiusX,
          radiusY,
          rotation: self.rotation,
        },
      };

      // res.value = Object.assign(res.value, control.serializableValue);

      return res;
    },
  }));

const EllipseRegionModel = types.compose(
  "EllipseRegionModel",
  WithStatesMixin,
  RegionsMixin,
  AreaMixin,
  NormalizationMixin,
  DisabledMixin,
  Model,
);

const HtxEllipseView = ({ store, item }) => {
<<<<<<< HEAD
  const style = item.style || item.tag || defaultStyle;
  let { strokecolor, strokewidth } = style;
=======
  if (item.hidden) return null;

  let { strokeColor, strokeWidth } = item;
>>>>>>> 7e85d599

  if (item.highlighted) {
    strokecolor = Constants.HIGHLIGHTED_STROKE_COLOR;
    strokewidth = Constants.HIGHLIGHTED_STROKE_WIDTH;
  }

  return (
    <Fragment>
      <Ellipse
        x={item.x}
        y={item.y}
        radiusX={item.radiusX}
        radiusY={item.radiusY}
        fill={item.fill ? Utils.Colors.convertToRGBA(style.fillcolor, style.fillopacity) : null}
        stroke={strokecolor}
        strokeWidth={+strokewidth}
        strokeScaleEnabled={false}
        shadowBlur={0}
        scaleX={item.scaleX}
        scaleY={item.scaleY}
        opacity={+style.opacity}
        rotation={item.rotation}
        name={item.id}
        onTransformEnd={e => {
          const t = e.target;

          item.setPosition(
            t.getAttr("x"),
            t.getAttr("y"),
            t.getAttr("radiusX") * t.getAttr("scaleX"),
            t.getAttr("radiusY") * t.getAttr("scaleY"),
            t.getAttr("rotation"),
          );

          t.setAttr("scaleX", 1);
          t.setAttr("scaleY", 1);
        }}
        onDragEnd={e => {
          const t = e.target;

          item.setPosition(
            t.getAttr("x"),
            t.getAttr("y"),
            t.getAttr("radiusX"),
            t.getAttr("radiusY"),
            t.getAttr("rotation"),
          );
          item.setScale(t.getAttr("scaleX"), t.getAttr("scaleY"));
        }}
        dragBoundFunc={item.parent.fixForZoom(pos => {
          let { x, y } = pos;
          let { stageHeight, stageWidth } = getParent(item, 2);

          if (x < 0) {
            x = 0;
          } else if (x > stageWidth) {
            x = stageWidth;
          }

          if (y < 0) {
            y = 0;
          } else if (y > stageHeight) {
            y = stageHeight;
          }

          return { x, y };
        })}
        onMouseOver={e => {
          const stage = item.parent.stageRef;

          if (store.completionStore.selected.relationMode) {
            item.setHighlight(true);
            stage.container().style.cursor = Constants.RELATION_MODE_CURSOR;
          } else {
            stage.container().style.cursor = Constants.POINTER_CURSOR;
          }
        }}
        onMouseOut={e => {
          const stage = item.parent.stageRef;
          stage.container().style.cursor = Constants.DEFAULT_CURSOR;

          if (store.completionStore.selected.relationMode) {
            item.setHighlight(false);
          }
        }}
        onClick={e => {
          const stage = item.parent.stageRef;
          if (!item.completion.editable) return;

          if (store.completionStore.selected.relationMode) {
            stage.container().style.cursor = Constants.DEFAULT_CURSOR;
          }

          item.setHighlight(false);
          item.onClickRegion();
        }}
        draggable={item.editable}
      />
      <LabelOnEllipse item={item} />
    </Fragment>
  );
};

const HtxEllipse = inject("store")(observer(HtxEllipseView));

Registry.addTag("ellipseregion", EllipseRegionModel, HtxEllipse);
Registry.addRegionType(EllipseRegionModel, "image");

export { EllipseRegionModel, HtxEllipse };<|MERGE_RESOLUTION|>--- conflicted
+++ resolved
@@ -66,15 +66,7 @@
     strokeWidth: Constants.STROKE_WIDTH,
 
     supportsTransform: true,
-<<<<<<< HEAD
-=======
     hideable: true,
-  })
-  .views(self => ({
-    get parent() {
-      return getParentOfType(self, ImageModel);
-    },
->>>>>>> 7e85d599
   }))
   .actions(self => ({
     afterCreate() {
@@ -219,14 +211,10 @@
 );
 
 const HtxEllipseView = ({ store, item }) => {
-<<<<<<< HEAD
+  if (item.hidden) return null;
+
   const style = item.style || item.tag || defaultStyle;
   let { strokecolor, strokewidth } = style;
-=======
-  if (item.hidden) return null;
-
-  let { strokeColor, strokeWidth } = item;
->>>>>>> 7e85d599
 
   if (item.highlighted) {
     strokecolor = Constants.HIGHLIGHTED_STROKE_COLOR;
