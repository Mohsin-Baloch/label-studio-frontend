--- conflicted
+++ resolved
@@ -185,7 +185,9 @@
     },
 
     serialize(control, object) {
-<<<<<<< HEAD
+      const value = control.serializableValue;
+      if (!value) return null;
+
       const degree = (360 - self.parent.rotation) % 360;
       let { x, y } = self.rotatePoint(self, degree, false);
       if (degree === 270) y -= self.width;
@@ -199,24 +201,13 @@
       const stage = self.rotateDimensions({ width: object.stageWidth, height: object.stageHeight }, degree);
       const { width, height } = self.rotateDimensions(
         {
-=======
-      const value = control.serializableValue;
-      if (!value) return null;
-
-      return {
-        original_width: object.naturalWidth,
-        original_height: object.naturalHeight,
-        value: {
-          x: (self.x * 100) / object.stageWidth,
-          y: (self.y * 100) / object.stageHeight,
->>>>>>> 6ed37cc2
           width: (self.width * (self.scaleX || 1) * 100) / object.stageWidth, //  * (self.scaleX || 1)
           height: (self.height * (self.scaleY || 1) * 100) / object.stageHeight,
         },
         degree,
       );
 
-      let res = {
+      return {
         original_width: natural.width,
         original_height: natural.height,
         image_rotation: self.parent.rotation,
