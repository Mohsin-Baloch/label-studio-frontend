import React, { Fragment } from "react";
import { Rect } from "react-konva";
import { observer, inject } from "mobx-react";
import { types, getParentOfType, getParent, getRoot, isAlive } from "mobx-state-tree";

import Constants, { defaultStyle } from "../core/Constants";
import DisabledMixin from "../mixins/Normalization";
import NormalizationMixin from "../mixins/Normalization";
import RegionsMixin from "../mixins/Regions";
import Registry from "../core/Registry";
import Utils from "../utils";
import WithStatesMixin from "../mixins/WithStates";
import { ChoicesModel } from "../tags/control/Choices";
import { ImageModel } from "../tags/object/Image";
import { LabelOnRect } from "../components/ImageView/LabelOnRegion";
import { RatingModel } from "../tags/control/Rating";
import { RectangleLabelsModel } from "../tags/control/RectangleLabels";
import { TextAreaModel } from "../tags/control/TextArea";
import { guidGenerator } from "../core/Helpers";
import { AreaMixin } from "../mixins/AreaMixin";

/**
 * Rectangle object for Bounding Box
 *
 */
const Model = types
  .model({
    id: types.optional(types.identifier, guidGenerator),
    pid: types.optional(types.string, guidGenerator),
    type: "rectangleregion",
    object: types.late(() => types.reference(ImageModel)),

    x: types.number,
    y: types.number,

    width: types.number,
    height: types.number,

    rotation: 0,

    coordstype: types.optional(types.enumeration(["px", "perc"]), "perc"),
  })
  .volatile(self => ({
    relativeX: 0,
    relativeY: 0,

    relativeWidth: 0,
    relativeHeight: 0,

    startX: 0,
    startY: 0,

    // @todo not used
    scaleX: 1,
    scaleY: 1,

    opacity: 0.6,

    fill: true,
    fillColor: "#ff8800", // Constants.FILL_COLOR,
    fillOpacity: 0.6,

    strokeColor: Constants.STROKE_COLOR,
    strokeWidth: Constants.STROKE_WIDTH,

    // coordstype: "px", // types.optional(types.enumeration(["px", "perc"]), "px"),

    supportsTransform: true,
<<<<<<< HEAD
  }))
=======
    // depends on region and object tag; they both should correctly handle the `hidden` flag
    hideable: true,
  })
>>>>>>> 7e85d599
  .views(self => ({
    get store() {
      return getRoot(self);
    },
    get parent() {
      console.log("PAERNT", getParent(self), getRoot(self));
      // return getParentOfType(self, ImageModel);
      return self.object;
    },
  }))
  .actions(self => ({
    afterCreate() {
      self.startX = self.x;
      self.startY = self.y;

      if (self.coordstype === "perc") {
        self.relativeX = self.x;
        self.relativeY = self.y;
        self.relativeWidth = self.width;
        self.relativeHeight = self.height;

        const { naturalWidth, naturalHeight, stageWidth: width, stageHeight: height } = self.parent;
        if (width && height) {
          self.updateImageSize(width / naturalWidth, height / naturalHeight, width, height);
        }
      }

      self.updateAppearenceFromState();

      console.log("RECT", self);
    },

    updateAppearenceFromState() {
      // if (self.states && self.states.length) {
      //   const stroke = self.states[0].getSelectedColor();
      //   self.strokeColor = stroke;
      //   self.fillColor = stroke;
      // }
    },

    rotate(degree) {
      const p = self.rotatePoint(self, degree);
      if (degree === -90) p.y -= self.width;
      if (degree === 90) p.x -= self.height;
      self.setPosition(p.x, p.y, self.height, self.width, self.rotation);
    },

    // @todo not used
    coordsInside(x, y) {
      // check if x and y are inside the rectangle
      const rx = self.x;
      const ry = self.y;
      const rw = self.width * (self.scaleX || 1);
      const rh = self.height * (self.scaleY || 1);

      if (x > rx && x < rx + rw && y > ry && y < ry + rh) return true;

      return false;
    },

    // selectRegion() {
    //   self.selected = true;
    //   // self.completion.setHighlightedNode(self);
    //   self.parent.setSelected(self.id);

    //   // self.completion.loadRegionState(self);
    // },

    /**
     * Boundg Box set position on canvas
     * @param {number} x
     * @param {number} y
     * @param {number} width
     * @param {number} height
     * @param {number} rotation
     */
    setPosition(x, y, width, height, rotation) {
      self.x = x;
      self.y = y;
      self.width = width;
      self.height = height;

      self.relativeX = (x / self.parent.stageWidth) * 100;
      self.relativeY = (y / self.parent.stageHeight) * 100;

      self.relativeWidth = (width / self.parent.stageWidth) * 100;
      self.relativeHeight = (height / self.parent.stageHeight) * 100;

      self.rotation = (rotation + 360) % 360;
    },

    setScale(x, y) {
      self.scaleX = x;
      self.scaleY = y;
    },

    addState(state) {
      self.states.push(state);
    },

    setFill(color) {
      self.fill = color;
    },

    updateImageSize(wp, hp, sw, sh) {
      console.log("IMG UPD", sw, sh);
      if (self.coordstype === "px") {
        self.x = (sw * self.relativeX) / 100;
        self.y = (sh * self.relativeY) / 100;
        self.width = (sw * self.relativeWidth) / 100;
        self.height = (sh * self.relativeHeight) / 100;
      } else if (self.coordstype === "perc") {
        self.x = (sw * self.x) / 100;
        self.y = (sh * self.y) / 100;
        self.width = (sw * self.width) / 100;
        self.height = (sh * self.height) / 100;
        self.coordstype = "px";
      }
    },

    serialize() {
      const object = self.object;
      const degree = (360 - self.parent.rotation) % 360;
      let { x, y } = self.rotatePoint(self, degree, false);
      if (degree === 270) y -= self.width;
      if (degree === 90) x -= self.height;
      if (degree === 180) {
        x -= self.width;
        y -= self.height;
      }

      const natural = self.rotateDimensions({ width: object.naturalWidth, height: object.naturalHeight }, degree);
      const stage = self.rotateDimensions({ width: object.stageWidth, height: object.stageHeight }, degree);
      const { width, height } = self.rotateDimensions(
        {
          width: (self.width * (self.scaleX || 1) * 100) / object.stageWidth, //  * (self.scaleX || 1)
          height: (self.height * (self.scaleY || 1) * 100) / object.stageHeight,
        },
        degree,
      );

      return {
        original_width: natural.width,
        original_height: natural.height,
        image_rotation: self.parent.rotation,
        value: {
          x: (x * 100) / stage.width,
          y: (y * 100) / stage.height,
          width,
          height,
          rotation: self.rotation,
          // ...value,
        },
      };
    },
  }));

const RectRegionModel = types.compose(
  "RectRegionModel",
  WithStatesMixin,
  RegionsMixin,
  NormalizationMixin,
  DisabledMixin,
  AreaMixin,
  Model,
);

const HtxRectangleView = ({ store, item }) => {
  if (!isAlive(item)) return null;

  console.log("RECT VIEW", item);
  const style = item.style || item.tag || defaultStyle;
  let { strokecolor, strokewidth } = style;
  if (item.highlighted) {
    strokecolor = Constants.HIGHLIGHTED_STROKE_COLOR;
    strokewidth = Constants.HIGHLIGHTED_STROKE_WIDTH;
  }

  if (item.hidden) return null;

  return (
    <Fragment>
      <Rect
        x={item.x}
        y={item.y}
        width={item.width}
        height={item.height}
        fill={item.fill ? Utils.Colors.convertToRGBA(style.fillcolor, +style.fillopacity) : null}
        stroke={strokecolor}
        strokeWidth={+strokewidth}
        strokeScaleEnabled={false}
        shadowBlur={0}
        scaleX={item.scaleX}
        scaleY={item.scaleY}
        opacity={+style.opacity}
        rotation={item.rotation}
        name={item.id}
        onTransformEnd={e => {
          const t = e.target;

          item.setPosition(
            t.getAttr("x"),
            t.getAttr("y"),
            t.getAttr("width") * t.getAttr("scaleX"),
            t.getAttr("height") * t.getAttr("scaleY"),
            t.getAttr("rotation"),
          );

          t.setAttr("scaleX", 1);
          t.setAttr("scaleY", 1);
        }}
        onDragEnd={e => {
          const t = e.target;

          item.setPosition(
            t.getAttr("x"),
            t.getAttr("y"),
            t.getAttr("width"),
            t.getAttr("height"),
            t.getAttr("rotation"),
          );
          item.setScale(t.getAttr("scaleX"), t.getAttr("scaleY"));
        }}
        dragBoundFunc={item.parent.fixForZoom(pos => {
          let { x, y } = pos;
          let { stageHeight, stageWidth } = getParent(item, 2);

          if (x <= 0) {
            x = 0;
          } else if (x + item.width >= stageWidth) {
            x = stageWidth - item.width;
          }

          if (y < 0) {
            y = 0;
          } else if (y + item.height >= stageHeight) {
            y = stageHeight - item.height;
          }

          return { x, y };
        })}
        onMouseOver={e => {
          const stage = item.parent.stageRef;

          if (store.completionStore.selected.relationMode) {
            item.setHighlight(true);
            stage.container().style.cursor = Constants.RELATION_MODE_CURSOR;
          } else {
            stage.container().style.cursor = Constants.POINTER_CURSOR;
          }
        }}
        onMouseOut={e => {
          const stage = item.parent.stageRef;
          stage.container().style.cursor = Constants.DEFAULT_CURSOR;

          if (store.completionStore.selected.relationMode) {
            item.setHighlight(false);
          }
        }}
        onClick={e => {
          const stage = item.parent.stageRef;
          if (!item.completion.editable) return;

          if (store.completionStore.selected.relationMode) {
            stage.container().style.cursor = Constants.DEFAULT_CURSOR;
          }

          item.setHighlight(false);
          item.onClickRegion();
        }}
        draggable={item.editable && item.selected}
      />
      <LabelOnRect item={item} />
    </Fragment>
  );
};

const HtxRectangle = inject("store")(observer(HtxRectangleView));

Registry.addTag("rectangleregion", RectRegionModel, HtxRectangle);
Registry.addRegionType(RectRegionModel, "image");

export { RectRegionModel, HtxRectangle };<|MERGE_RESOLUTION|>--- conflicted
+++ resolved
@@ -66,13 +66,9 @@
     // coordstype: "px", // types.optional(types.enumeration(["px", "perc"]), "px"),
 
     supportsTransform: true,
-<<<<<<< HEAD
-  }))
-=======
     // depends on region and object tag; they both should correctly handle the `hidden` flag
     hideable: true,
-  })
->>>>>>> 7e85d599
+  }))
   .views(self => ({
     get store() {
       return getRoot(self);
