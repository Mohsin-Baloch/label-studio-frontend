import { types, destroy } from "mobx-state-tree";

import BaseTool, { MIN_SIZE } from "./Base";
import ToolMixin from "../mixins/Tool";
import { RectRegionModel } from "../regions/RectRegion";
<<<<<<< HEAD
import { guidGenerator, restoreNewsnapshot } from "../core/Helpers";
import { DrawingTool } from "../mixins/DrawingTool";
=======

const minSize = { w: 3, h: 3 };
>>>>>>> 502c989b

const _Tool = types
  .model({
    default: true,
    mode: types.optional(types.enumeration(["drawing", "viewing", "brush", "eraser"]), "viewing"),
  })
  .views(self => ({
    get tagTypes() {
      return {
        stateTypes: "rectanglelabels",
        controlTagTypes: ["rectanglelabels", "rectangle"],
      };
    },
  }))
  .actions(self => ({
    createRegion(opts) {
      const c = self.control;
      const rect = RectRegionModel.create({
        opacity: parseFloat(c.opacity),
        strokeWidth: Number(c.strokewidth),
        fillOpacity: Number(c.fillopacity),
        ...opts,
      });

      self.obj.addShape(rect);

      return rect;
    },

    mousedownEv(ev, [x, y]) {
      if (self.control.type === "rectanglelabels" && !self.control.isSelected) return;

      if (!self.obj.checkLabels()) return;

      self.mode = "drawing";

      const sap = self.statesAndParams;

      const rect = self.createRegion({
        x: x,
        y: y,
        height: 1,
        width: 1,
        coordstype: "px",
        ...sap,
      });

      // if (self.control.type === "rectanglelabels") self.control.unselectAll();

      return rect;
    },

    mousemoveEv(ev, [x, y]) {
      if (self.mode !== "drawing") return;

      self.updateDraw(x, y);
    },

    mouseupEv(ev, [x, y]) {
      if (self.mode !== "drawing") return;

      const s = self.getActiveShape;

      if (s.width < MIN_SIZE.X || s.height < MIN_SIZE.Y) {
        destroy(s);
        if (self.control.type === "rectanglelabels") self.control.unselectAll();
      } else {
        self.obj.completion.highlightedNode.unselectRegion(true);
      }

      self.mode = "viewing";
    },
  }));

const Rect = types.compose(ToolMixin, BaseTool, DrawingTool, _Tool);

export { Rect };<|MERGE_RESOLUTION|>--- conflicted
+++ resolved
@@ -3,13 +3,7 @@
 import BaseTool, { MIN_SIZE } from "./Base";
 import ToolMixin from "../mixins/Tool";
 import { RectRegionModel } from "../regions/RectRegion";
-<<<<<<< HEAD
-import { guidGenerator, restoreNewsnapshot } from "../core/Helpers";
 import { DrawingTool } from "../mixins/DrawingTool";
-=======
-
-const minSize = { w: 3, h: 3 };
->>>>>>> 502c989b
 
 const _Tool = types
   .model({
